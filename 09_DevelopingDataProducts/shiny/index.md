--- conflicted
+++ resolved
@@ -1,4 +1,3 @@
-<<<<<<< HEAD
 ---
 title       : Shiny
 subtitle    : Data Products
@@ -300,307 +299,3 @@
   - Setting up a Shiny server is beyond the scope of this class as it involves some amount of linux server administration
   - Groups are creating a Shiny hosting services that will presumably eventually be a fee for service or freemium service
   - BTW, don't put system calls in your code (this is one of the first things many of us do for fun, but it introduces security concerns)
-
-=======
----
-title       : Shiny
-subtitle    : Data Products
-author      : Brian Caffo, Jeff Leek, Roger Peng
-job         : Johns Hopkins Bloomberg School of Public Health
-logo        : bloomberg_shield.png
-framework   : io2012        # {io2012, html5slides, shower, dzslides, ...}
-highlighter : highlight.js  # {highlight.js, prettify, highlight}
-hitheme     : tomorrow      # 
-url:
-    lib: ../../librariesNew
-    assets: ../../assets
-widgets     : [mathjax]            # {mathjax, quiz, bootstrap}
-mode        : selfcontained # {standalone, draft}
----
-
-## What is Shiny?
-
-- Shiny is a platform for creating interactive R programs embedded into a web page.
-- Suppose that you create a prediction algorithm, with shiny you can *very easily* create web input form that calls R and thus your prediction algorithm and displays the results.
-- Using Shiny, the time to create simple, yet powerful, web-based interactive data products in R is minimized.
-  - However, it lacks the flexibility of full featured (and more complex) solutions.
-- Shiny is made by the fine folks at R Studio.
-
----
-## Some mild prerequisites 
-- Shiny doesn't really require it, but as with all web programming, a little knowledge of html, css and js is very helpful
-  - html gives a web page structure and sectioning as well as markup instructions
-  - css gives the style
-  - js for interactivity
-- There are too many tutorials online to count for getting basic proficiency in these topics to count. 
-- Shiny uses [bootstrap](http://getbootstrap.com/) (no relation to the statistics bootstrap) style, which (to me) seems to look nice and renders well on mobile platforms
-
----
-## What else is out there?
-- Creating any solution requiring fairly deep knowledge of web client/server programming
-- [OpenCPU](https://public.opencpu.org/) by Jerome Ooms, is a really neat project providing an API for calling R from web documents
-  - And he even hosts an OpenCPU server, but you can create your own
-
----
-## Context
-- You created a novel prediction algorithm to predict risk for developing
-  diabetes.
-    - You're hoping patients and caregivers will be able to enter their data and, if needed, take preventative measures.
-- You want to create a web site so that users can input the relevant predictors and obtain their prediction.
-- Your prediction algorithm (ok, so you're not going to be saving the world with this one)
-  - [link for a real prediction score](http://www.ncbi.nlm.nih.gov/pubmed/12610029)
-
-```r
-diabetesRisk <- function(glucose) glucose/200
-```
-
-
-
----
-## Getting started
-- Make sure you have the latest release of R installed
-- If on windows, make sure that you have Rtools installed
-- `install.packages("shiny")`
-- `libray(shiny)`
-- Great tutorial at 
-[http://rstudio.github.io/shiny/tutorial/](http://rstudio.github.io/shiny/tutorial/)
-- Basically, this lecture is walking through that tutorial offering some of our insights
-- Note, some of the proposed interactive plotting uses of Shiny could be handled by the very simple `manipulate` function [rstudio manipulate](http://www.rstudio.com/ide/docs/advanced/manipulate)
-- Also, `rCharts` is will be covered in a different lecture.
-
----
-## A Shiny project
-- A shiny project is a directory containing at least two parts
-  - One named ui.R (for user interface) controls how it looks.
-  - One named server.R that controls what it does.
-
----
-## ui.R
-```
-library(shiny)
-shinyUI(pageWithSidebar(
-  headerPanel("Data science FTW!"),
-  sidebarPanel(
-    h3('Sidebar text')
-  ),
-  mainPanel(
-      h3('Main Panel text')
-  )
-))
-```
-
----
-## server.r
-```
-library(shiny)
-shinyServer(
-  function(input, output) {
-  }
-)
-```
-
----
-## To run it
-- In R, change to the directories with these files and type `runApp()`
-- or put the path to the directory as an argument
-- It should open an browser window with the app running
-
----
-![simplestApp](fig/simplestApp.png "First Shiny app")
-
----
-## R functions for HTML markup
-`ui.R`
-```
-shinyUI(pageWithSidebar(
-  headerPanel("Illustrating markup"),
-  sidebarPanel(
-      h1('Sidebar panel'),
-      h1('H1 text'),
-      h2('H2 Text'),
-      h3('H3 Text'),
-      h4('H4 Text')
-      
-  ),
-  mainPanel(
-      h3('Main Panel text'),
-      code('some code'),
-      p('some ordinary text')
-  )
-))
-
-```
-
----
-![markup](fig/markup.png 'Marup in ui.R')
-
-
----
-## Illustrating inputs ui.R
-```
-shinyUI(pageWithSidebar(
-  headerPanel("Illustrating inputs"),
-  sidebarPanel(
-    numericInput('id1', 'Numeric input, labeled id1', 0, min = 0, max = 10, step = 1),
-    checkboxGroupInput("id2", "Checkbox",
-                   c("Value 1" = "1",
-                     "Value 2" = "2",
-                     "Value 3" = "3")),
-    dateInput("date", "Date:")  
-  ),
-  mainPanel(
-      
-  )
-))
-```
-
----
-![inputs](fig/inputs.png "Showing inputs")
-
----
-## Part of ui.R
-```
-  mainPanel(
-        h3('Illustrating outputs'),
-        h4('You entered'),
-        verbatimTextOutput("oid1"),
-        h4('You entered'),
-        verbatimTextOutput("oid2"),
-        h4('You entered'),
-        verbatimTextOutput("odate")
-  )
-```
-
----
-## server.R
-```
-shinyServer(
-  function(input, output) {
-    output$oid1 <- renderPrint({input$id1})
-    output$oid2 <- renderPrint({input$id2})
-    output$odate <- renderPrint({input$date})
-  }
-)
-```
-
----
-![outputs](fig/inputsOutputs.png "Showing outputs")
-
----
-## Let's build our prediction function
-
----
-## 
-```
-shinyUI(
-  pageWithSidebar(
-    # Application title
-    headerPanel("Diabetes prediction"),
-  
-    sidebarPanel(
-      numericInput('glucose', 'Glucose mg/dl', 90, min = 50, max = 200, step = 5),
-      submitButton('Submit')
-    ),
-    mainPanel(
-        h3('Results of prediction'),
-        h4('You entered'),
-        verbatimTextOutput("inputValue"),
-        h4('Which resulted in a prediction of '),
-        verbatimTextOutput("prediction")
-    )
-  )
-)
-```
-
----
-## server.R
-```
-diabetesRisk <- function(glucose) glucose / 200
-
-shinyServer(
-  function(input, output) {
-    output$inputValue <- renderPrint({input$glucose})
-    output$prediction <- renderPrint({diabetesRisk(input$glucose)})
-  }
-)
-```
-
----
-## The result
-![prediction model](fig/predictionApp.png "prediction app")
-
----
-## Image example
-- Let's build an example with an image
-- How about we create a histogram of data
-- Put a slider on so that the user has to guess the mean
-
----
-## ui.R
-```
-shinyUI(pageWithSidebar(
-  headerPanel("Example plot"),
-  sidebarPanel(
-    sliderInput('mu', 'Guess at the mean',value = 70, min = 62, max = 74, step = 0.05,)
-  ),
-  mainPanel(
-    plotOutput('newHist')
-  )
-))
-```
-
----
-## server.R
-```
-library(UsingR)
-data(galton)
-
-shinyServer(
-  function(input, output) {
-    output$newHist <- renderPlot({
-      hist(galton$child, xlab='child height', col='lightblue',main='Histogram')
-      mu <- input$mu
-      lines(c(mu, mu), c(0, 200),col="red",lwd=5)
-      mse <- mean((galton$child - mu)^2)
-      text(63, 150, paste("mu = ", mu))
-      text(63, 140, paste("MSE = ", round(mse, 2)))
-      })
-    
-  }
-)
-```
-
----
-## The output
-<img src="fig/examplePlot.png" style="width: 900px;"/>
-
----
-## Tighter control over style
-- All of the style elements are handled through ui.R
-- Instead, you can create a www directory and then an index.html file in that directory
-  - [This link](http://rstudio.github.io/shiny/tutorial/#html-ui) goes through the html needed
-  - You just have to have specific js libraries and appropriately name ids and classes. This is beyond the scope of this class
-  - For students with a lot of experience in html, js, css it would be a breeze and probably easier and more flexible than the R html controls in ui.R
-
----
-## Other things Shiny can do
-- Allow users to upload or download files
-- Have tabbed main panels
-- Have editable data tables
-- Have a dynamic UI
-- User defined inputs and outputs 
-- Put a submit button so that Shiny only executes complex code after user hits submit
-
-
----
-## Distributing a Shiny app
-- The quickest way is to send (or put on github or gist or dropbox or whatever) someone the app directory and they can then call `runApp`
-- You could create an R package and create a wrapper that calls `runApp`  
-  - Of course, these solutions only work if the user knows R
-- Another option is to run a shiny server
-  - Requires setting up a (Shiny server)[http://www.rstudio.com/shiny/server/]
-    - Probably easiest if you use one of the virtual machines where they already have Shiny servers running well (for example, on AWS)
-  - Setting up a Shiny server is beyond the scope of this class as it involves some amount of linux server administration
-  - Groups are creating a Shiny hosting services that will presumably eventually be a fee for service or freemium service
-  - BTW, don't put system calls in your code (this is one of the first things many of us do for fun, but it introduces security concerns)
->>>>>>> b0b8bf51
