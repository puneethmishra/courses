<<<<<<< HEAD
<!DOCTYPE html>
<html>
<head>
  <title>Shiny</title>
  <meta charset="utf-8">
  <meta name="description" content="Shiny">
  <meta name="author" content="Brian Caffo, Jeff Leek, Roger Peng">
  <meta name="generator" content="slidify" />
  <meta name="apple-mobile-web-app-capable" content="yes">
  <meta http-equiv="X-UA-Compatible" content="chrome=1">
  <link rel="stylesheet" href="../../librariesNew/frameworks/io2012/css/default.css" media="all" >
  <link rel="stylesheet" href="../../librariesNew/frameworks/io2012/css/phone.css" 
    media="only screen and (max-device-width: 480px)" >
  <link rel="stylesheet" href="../../librariesNew/frameworks/io2012/css/slidify.css" >
  <link rel="stylesheet" href="../../librariesNew/highlighters/highlight.js/css/tomorrow.css" />
  <base target="_blank"> <!-- This amazingness opens all links in a new tab. -->  
  
  <!-- Grab CDN jQuery, fall back to local if offline -->
  <script src="http://ajax.aspnetcdn.com/ajax/jQuery/jquery-1.7.min.js"></script>
  <script>window.jQuery || document.write('<script src="../../librariesNew/widgets/quiz/js/jquery.js"><\/script>')</script> 
  <script data-main="../../librariesNew/frameworks/io2012/js/slides" 
    src="../../librariesNew/frameworks/io2012/js/require-1.0.8.min.js">
  </script>
  
  

</head>
<body style="opacity: 0">
  <slides class="layout-widescreen">
    
    <!-- LOGO SLIDE -->
        <slide class="title-slide segue nobackground">
  <aside class="gdbar">
    <img src="../../assets/img/bloomberg_shield.png">
  </aside>
  <hgroup class="auto-fadein">
    <h1>Shiny</h1>
    <h2>Data Products</h2>
    <p>Brian Caffo, Jeff Leek, Roger Peng<br/>Johns Hopkins Bloomberg School of Public Health</p>
  </hgroup>
  <article></article>  
</slide>
    

    <!-- SLIDES -->
    <slide class="" id="slide-1" style="background:;">
  <hgroup>
    <h2>What is Shiny?</h2>
  </hgroup>
  <article data-timings="">
    <ul>
<li>Shiny is a platform for creating interactive R programs embedded into a web page.</li>
<li>Suppose that you create a prediction algorithm, with shiny you can <em>very easily</em> create web input form that calls R and thus your prediction algorithm and displays the results.</li>
<li>Using Shiny, the time to create simple, yet powerful, web-based interactive data products in R is minimized.

<ul>
<li>However, it lacks the flexibility of full featured (and more complex) solutions.</li>
</ul></li>
<li>Shiny is made by the fine folks at R Studio.</li>
</ul>

  </article>
  <!-- Presenter Notes -->
</slide>

<slide class="" id="slide-2" style="background:;">
  <hgroup>
    <h2>Some mild prerequisites</h2>
  </hgroup>
  <article data-timings="">
    <ul>
<li>Shiny doesn&#39;t really require it, but as with all web programming, a little knowledge of html, css and js is very helpful

<ul>
<li>html gives a web page structure and sectioning as well as markup instructions</li>
<li>css gives the style</li>
<li>js for interactivity</li>
</ul></li>
<li>There are too many tutorials online to count for getting basic proficiency in these topics to count. </li>
<li>Shiny uses <a href="http://getbootstrap.com/">bootstrap</a> (no relation to the statistics bootstrap) style, which (to me) seems to look nice and renders well on mobile platforms</li>
</ul>

  </article>
  <!-- Presenter Notes -->
</slide>

<slide class="" id="slide-3" style="background:;">
  <hgroup>
    <h2>What else is out there?</h2>
  </hgroup>
  <article data-timings="">
    <ul>
<li>Creating any solution requiring fairly deep knowledge of web client/server programming</li>
<li><a href="https://public.opencpu.org/">OpenCPU</a> by Jerome Ooms, is a really neat project providing an API for calling R from web documents

<ul>
<li>And he even hosts an OpenCPU server, but you can create your own</li>
</ul></li>
</ul>

  </article>
  <!-- Presenter Notes -->
</slide>

<slide class="" id="slide-4" style="background:;">
  <hgroup>
    <h2>Context</h2>
  </hgroup>
  <article data-timings="">
    <ul>
<li>You created a novel prediction algorithm to predict risk for developing
diabetes.

<ul>
<li>You&#39;re hoping patients and caregivers will be able to enter their data and, if needed, take preventative measures.</li>
</ul></li>
<li>You want to create a web site so that users can input the relevant predictors and obtain their prediction.</li>
<li>Your prediction algorithm (ok, so you&#39;re not going to be saving the world with this one)

<ul>
<li><a href="http://www.ncbi.nlm.nih.gov/pubmed/12610029">link for a real prediction score</a></li>
</ul></li>
</ul>

<pre><code class="r">diabetesRisk &lt;- function(glucose) glucose/200
</code></pre>

  </article>
  <!-- Presenter Notes -->
</slide>

<slide class="" id="slide-5" style="background:;">
  <hgroup>
    <h2>Getting started</h2>
  </hgroup>
  <article data-timings="">
    <ul>
<li>Make sure you have the latest release of R installed</li>
<li>If on windows, make sure that you have Rtools installed</li>
<li><code>install.packages(&quot;shiny&quot;)</code></li>
<li><code>libray(shiny)</code></li>
<li>Great tutorial at 
<a href="http://rstudio.github.io/shiny/tutorial/">http://rstudio.github.io/shiny/tutorial/</a></li>
<li>Basically, this lecture is walking through that tutorial offering some of our insights</li>
<li>Note, some of the proposed interactive plotting uses of Shiny could be handled by the very simple <code>manipulate</code> function <a href="http://www.rstudio.com/ide/docs/advanced/manipulate">rstudio manipulate</a></li>
<li>Also, <code>rCharts</code> is will be covered in a different lecture.</li>
</ul>

  </article>
  <!-- Presenter Notes -->
</slide>

<slide class="" id="slide-6" style="background:;">
  <hgroup>
    <h2>A Shiny project</h2>
  </hgroup>
  <article data-timings="">
    <ul>
<li>A shiny project is a directory containing at least two parts

<ul>
<li>One named ui.R (for user interface) controls how it looks.</li>
<li>One named server.R that controls what it does.</li>
</ul></li>
</ul>

  </article>
  <!-- Presenter Notes -->
</slide>

<slide class="" id="slide-7" style="background:;">
  <hgroup>
    <h2>ui.R</h2>
  </hgroup>
  <article data-timings="">
    <pre><code>library(shiny)
shinyUI(pageWithSidebar(
  headerPanel(&quot;Data science FTW!&quot;),
  sidebarPanel(
    h3(&#39;Sidebar text&#39;)
  ),
  mainPanel(
      h3(&#39;Main Panel text&#39;)
  )
))
</code></pre>

  </article>
  <!-- Presenter Notes -->
</slide>

<slide class="" id="slide-8" style="background:;">
  <hgroup>
    <h2>server.r</h2>
  </hgroup>
  <article data-timings="">
    <pre><code>library(shiny)
shinyServer(
  function(input, output) {
  }
)
</code></pre>

  </article>
  <!-- Presenter Notes -->
</slide>

<slide class="" id="slide-9" style="background:;">
  <hgroup>
    <h2>To run it</h2>
  </hgroup>
  <article data-timings="">
    <ul>
<li>In R, change to the directories with these files and type <code>runApp()</code></li>
<li>or put the path to the directory as an argument</li>
<li>It should open an browser window with the app running</li>
</ul>

  </article>
  <!-- Presenter Notes -->
</slide>

<slide class="" id="slide-10" style="background:;">
  <article data-timings="">
    <p><img src="fig/simplestApp.png" alt="simplestApp" title="First Shiny app"></p>

  </article>
  <!-- Presenter Notes -->
</slide>

<slide class="" id="slide-11" style="background:;">
  <hgroup>
    <h2>R functions for HTML markup</h2>
  </hgroup>
  <article data-timings="">
    <p><code>ui.R</code></p>

<pre><code>shinyUI(pageWithSidebar(
  headerPanel(&quot;Illustrating markup&quot;),
  sidebarPanel(
      h1(&#39;Sidebar panel&#39;),
      h1(&#39;H1 text&#39;),
      h2(&#39;H2 Text&#39;),
      h3(&#39;H3 Text&#39;),
      h4(&#39;H4 Text&#39;)

  ),
  mainPanel(
      h3(&#39;Main Panel text&#39;),
      code(&#39;some code&#39;),
      p(&#39;some ordinary text&#39;)
  )
))

</code></pre>

  </article>
  <!-- Presenter Notes -->
</slide>

<slide class="" id="slide-12" style="background:;">
  <article data-timings="">
    <p><img src="fig/markup.png" alt="markup" title="Marup in ui.R"></p>

  </article>
  <!-- Presenter Notes -->
</slide>

<slide class="" id="slide-13" style="background:;">
  <hgroup>
    <h2>Illustrating inputs ui.R</h2>
  </hgroup>
  <article data-timings="">
    <pre><code>shinyUI(pageWithSidebar(
  headerPanel(&quot;Illustrating inputs&quot;),
  sidebarPanel(
    numericInput(&#39;id1&#39;, &#39;Numeric input, labeled id1&#39;, 0, min = 0, max = 10, step = 1),
    checkboxGroupInput(&quot;id2&quot;, &quot;Checkbox&quot;,
                   c(&quot;Value 1&quot; = &quot;1&quot;,
                     &quot;Value 2&quot; = &quot;2&quot;,
                     &quot;Value 3&quot; = &quot;3&quot;)),
    dateInput(&quot;date&quot;, &quot;Date:&quot;)  
  ),
  mainPanel(

  )
))
</code></pre>

  </article>
  <!-- Presenter Notes -->
</slide>

<slide class="" id="slide-14" style="background:;">
  <article data-timings="">
    <p><img src="fig/inputs.png" alt="inputs" title="Showing inputs"></p>

  </article>
  <!-- Presenter Notes -->
</slide>

<slide class="" id="slide-15" style="background:;">
  <hgroup>
    <h2>Part of ui.R</h2>
  </hgroup>
  <article data-timings="">
    <pre><code>  mainPanel(
        h3(&#39;Illustrating outputs&#39;),
        h4(&#39;You entered&#39;),
        verbatimTextOutput(&quot;oid1&quot;),
        h4(&#39;You entered&#39;),
        verbatimTextOutput(&quot;oid2&quot;),
        h4(&#39;You entered&#39;),
        verbatimTextOutput(&quot;odate&quot;)
  )
</code></pre>

  </article>
  <!-- Presenter Notes -->
</slide>

<slide class="" id="slide-16" style="background:;">
  <hgroup>
    <h2>server.R</h2>
  </hgroup>
  <article data-timings="">
    <pre><code>shinyServer(
  function(input, output) {
    output$oid1 &lt;- renderPrint({input$id1})
    output$oid2 &lt;- renderPrint({input$id2})
    output$odate &lt;- renderPrint({input$date})
  }
)
</code></pre>

  </article>
  <!-- Presenter Notes -->
</slide>

<slide class="" id="slide-17" style="background:;">
  <article data-timings="">
    <p><img src="fig/inputsOutputs.png" alt="outputs" title="Showing outputs"></p>

  </article>
  <!-- Presenter Notes -->
</slide>

<slide class="" id="slide-18" style="background:;">
  <hgroup>
    <h2>Let&#39;s build our prediction function</h2>
  </hgroup>
  <article data-timings="">
    
  </article>
  <!-- Presenter Notes -->
</slide>

<slide class="" id="slide-19" style="background:;">
  <article data-timings="">
    <pre><code>shinyUI(
  pageWithSidebar(
    # Application title
    headerPanel(&quot;Diabetes prediction&quot;),

    sidebarPanel(
      numericInput(&#39;glucose&#39;, &#39;Glucose mg/dl&#39;, 90, min = 50, max = 200, step = 5),
      submitButton(&#39;Submit&#39;)
    ),
    mainPanel(
        h3(&#39;Results of prediction&#39;),
        h4(&#39;You entered&#39;),
        verbatimTextOutput(&quot;inputValue&quot;),
        h4(&#39;Which resulted in a prediction of &#39;),
        verbatimTextOutput(&quot;prediction&quot;)
    )
  )
)
</code></pre>

  </article>
  <!-- Presenter Notes -->
</slide>

<slide class="" id="slide-20" style="background:;">
  <hgroup>
    <h2>server.R</h2>
  </hgroup>
  <article data-timings="">
    <pre><code>diabetesRisk &lt;- function(glucose) glucose / 200

shinyServer(
  function(input, output) {
    output$inputValue &lt;- renderPrint({input$glucose})
    output$prediction &lt;- renderPrint({diabetesRisk(input$glucose)})
  }
)
</code></pre>

  </article>
  <!-- Presenter Notes -->
</slide>

<slide class="" id="slide-21" style="background:;">
  <hgroup>
    <h2>The result</h2>
  </hgroup>
  <article data-timings="">
    <p><img src="fig/predictionApp.png" alt="prediction model" title="prediction app"></p>

  </article>
  <!-- Presenter Notes -->
</slide>

<slide class="" id="slide-22" style="background:;">
  <hgroup>
    <h2>Image example</h2>
  </hgroup>
  <article data-timings="">
    <ul>
<li>Let&#39;s build an example with an image</li>
<li>How about we create a histogram of data</li>
<li>Put a slider on so that the user has to guess the mean</li>
</ul>

  </article>
  <!-- Presenter Notes -->
</slide>

<slide class="" id="slide-23" style="background:;">
  <hgroup>
    <h2>ui.R</h2>
  </hgroup>
  <article data-timings="">
    <pre><code>shinyUI(pageWithSidebar(
  headerPanel(&quot;Example plot&quot;),
  sidebarPanel(
    sliderInput(&#39;mu&#39;, &#39;Guess at the mean&#39;,value = 70, min = 62, max = 74, step = 0.05,)
  ),
  mainPanel(
    plotOutput(&#39;newHist&#39;)
  )
))
</code></pre>

  </article>
  <!-- Presenter Notes -->
</slide>

<slide class="" id="slide-24" style="background:;">
  <hgroup>
    <h2>server.R</h2>
  </hgroup>
  <article data-timings="">
    <pre><code>library(UsingR)
data(galton)

shinyServer(
  function(input, output) {
    output$newHist &lt;- renderPlot({
      hist(galton$child, xlab=&#39;child height&#39;, col=&#39;lightblue&#39;,main=&#39;Histogram&#39;)
      mu &lt;- input$mu
      lines(c(mu, mu), c(0, 200),col=&quot;red&quot;,lwd=5)
      mse &lt;- mean((galton$child - mu)^2)
      text(63, 150, paste(&quot;mu = &quot;, mu))
      text(63, 140, paste(&quot;MSE = &quot;, round(mse, 2)))
      })

  }
)
</code></pre>

  </article>
  <!-- Presenter Notes -->
</slide>

<slide class="" id="slide-25" style="background:;">
  <hgroup>
    <h2>The output</h2>
  </hgroup>
  <article data-timings="">
    <p><img src="fig/examplePlot.png" style="width: 900px;"/></p>

  </article>
  <!-- Presenter Notes -->
</slide>

<slide class="" id="slide-26" style="background:;">
  <hgroup>
    <h2>Tighter control over style</h2>
  </hgroup>
  <article data-timings="">
    <ul>
<li>All of the style elements are handled through ui.R</li>
<li>Instead, you can create a www directory and then an index.html file in that directory

<ul>
<li><a href="http://rstudio.github.io/shiny/tutorial/#html-ui">This link</a> goes through the html needed</li>
<li>You just have to have specific js libraries and appropriately name ids and classes. This is beyond the scope of this class</li>
<li>For students with a lot of experience in html, js, css it would be a breeze and probably easier and more flexible than the R html controls in ui.R</li>
</ul></li>
</ul>

  </article>
  <!-- Presenter Notes -->
</slide>

<slide class="" id="slide-27" style="background:;">
  <hgroup>
    <h2>Other things Shiny can do</h2>
  </hgroup>
  <article data-timings="">
    <ul>
<li>Allow users to upload or download files</li>
<li>Have tabbed main panels</li>
<li>Have editable data tables</li>
<li>Have a dynamic UI</li>
<li>User defined inputs and outputs </li>
<li>Put a submit button so that Shiny only executes complex code after user hits submit</li>
</ul>

  </article>
  <!-- Presenter Notes -->
</slide>

<slide class="" id="slide-28" style="background:;">
  <hgroup>
    <h2>Distributing a Shiny app</h2>
  </hgroup>
  <article data-timings="">
    <ul>
<li>The quickest way is to send (or put on github or gist or dropbox or whatever) someone the app directory and they can then call <code>runApp</code></li>
<li>You could create an R package and create a wrapper that calls <code>runApp</code><br>

<ul>
<li>Of course, these solutions only work if the user knows R</li>
</ul></li>
<li>Another option is to run a shiny server

<ul>
<li>Requires setting up a (Shiny server)[<a href="http://www.rstudio.com/shiny/server/">http://www.rstudio.com/shiny/server/</a>]</li>
<li>Probably easiest if you use one of the virtual machines where they already have Shiny servers running well (for example, on AWS)</li>
<li>Setting up a Shiny server is beyond the scope of this class as it involves some amount of linux server administration</li>
<li>Groups are creating a Shiny hosting services that will presumably eventually be a fee for service or freemium service</li>
<li>BTW, don&#39;t put system calls in your code (this is one of the first things many of us do for fun, but it introduces security concerns)</li>
</ul></li>
</ul>

  </article>
  <!-- Presenter Notes -->
</slide>

    <slide class="backdrop"></slide>
  </slides>
  <div class="pagination pagination-small" id='io2012-ptoc' style="display:none;">
    <ul>
      <li>
      <a href="#" target="_self" rel='tooltip' 
        data-slide=1 title='What is Shiny?'>
         1
      </a>
    </li>
    <li>
      <a href="#" target="_self" rel='tooltip' 
        data-slide=2 title='Some mild prerequisites'>
         2
      </a>
    </li>
    <li>
      <a href="#" target="_self" rel='tooltip' 
        data-slide=3 title='What else is out there?'>
         3
      </a>
    </li>
    <li>
      <a href="#" target="_self" rel='tooltip' 
        data-slide=4 title='Context'>
         4
      </a>
    </li>
    <li>
      <a href="#" target="_self" rel='tooltip' 
        data-slide=5 title='Getting started'>
         5
      </a>
    </li>
    <li>
      <a href="#" target="_self" rel='tooltip' 
        data-slide=6 title='A Shiny project'>
         6
      </a>
    </li>
    <li>
      <a href="#" target="_self" rel='tooltip' 
        data-slide=7 title='ui.R'>
         7
      </a>
    </li>
    <li>
      <a href="#" target="_self" rel='tooltip' 
        data-slide=8 title='server.r'>
         8
      </a>
    </li>
    <li>
      <a href="#" target="_self" rel='tooltip' 
        data-slide=9 title='To run it'>
         9
      </a>
    </li>
    <li>
      <a href="#" target="_self" rel='tooltip' 
        data-slide=10 title=''>
         10
      </a>
    </li>
    <li>
      <a href="#" target="_self" rel='tooltip' 
        data-slide=11 title='R functions for HTML markup'>
         11
      </a>
    </li>
    <li>
      <a href="#" target="_self" rel='tooltip' 
        data-slide=12 title=''>
         12
      </a>
    </li>
    <li>
      <a href="#" target="_self" rel='tooltip' 
        data-slide=13 title='Illustrating inputs ui.R'>
         13
      </a>
    </li>
    <li>
      <a href="#" target="_self" rel='tooltip' 
        data-slide=14 title=''>
         14
      </a>
    </li>
    <li>
      <a href="#" target="_self" rel='tooltip' 
        data-slide=15 title='Part of ui.R'>
         15
      </a>
    </li>
    <li>
      <a href="#" target="_self" rel='tooltip' 
        data-slide=16 title='server.R'>
         16
      </a>
    </li>
    <li>
      <a href="#" target="_self" rel='tooltip' 
        data-slide=17 title=''>
         17
      </a>
    </li>
    <li>
      <a href="#" target="_self" rel='tooltip' 
        data-slide=18 title='Let&#39;s build our prediction function'>
         18
      </a>
    </li>
    <li>
      <a href="#" target="_self" rel='tooltip' 
        data-slide=19 title=''>
         19
      </a>
    </li>
    <li>
      <a href="#" target="_self" rel='tooltip' 
        data-slide=20 title='server.R'>
         20
      </a>
    </li>
    <li>
      <a href="#" target="_self" rel='tooltip' 
        data-slide=21 title='The result'>
         21
      </a>
    </li>
    <li>
      <a href="#" target="_self" rel='tooltip' 
        data-slide=22 title='Image example'>
         22
      </a>
    </li>
    <li>
      <a href="#" target="_self" rel='tooltip' 
        data-slide=23 title='ui.R'>
         23
      </a>
    </li>
    <li>
      <a href="#" target="_self" rel='tooltip' 
        data-slide=24 title='server.R'>
         24
      </a>
    </li>
    <li>
      <a href="#" target="_self" rel='tooltip' 
        data-slide=25 title='The output'>
         25
      </a>
    </li>
    <li>
      <a href="#" target="_self" rel='tooltip' 
        data-slide=26 title='Tighter control over style'>
         26
      </a>
    </li>
    <li>
      <a href="#" target="_self" rel='tooltip' 
        data-slide=27 title='Other things Shiny can do'>
         27
      </a>
    </li>
    <li>
      <a href="#" target="_self" rel='tooltip' 
        data-slide=28 title='Distributing a Shiny app'>
         28
      </a>
    </li>
  </ul>
  </div>  <!--[if IE]>
    <script 
      src="http://ajax.googleapis.com/ajax/libs/chrome-frame/1/CFInstall.min.js">  
    </script>
    <script>CFInstall.check({mode: 'overlay'});</script>
  <![endif]-->
</body>
  <!-- Load Javascripts for Widgets -->
  
  <!-- MathJax: Fall back to local if CDN offline but local image fonts are not supported (saves >100MB) -->
  <script type="text/x-mathjax-config">
    MathJax.Hub.Config({
      tex2jax: {
        inlineMath: [['$','$'], ['\\(','\\)']],
        processEscapes: true
      }
    });
  </script>
  <script type="text/javascript" src="http://cdn.mathjax.org/mathjax/2.0-latest/MathJax.js?config=TeX-AMS-MML_HTMLorMML"></script>
  <!-- <script src="https://c328740.ssl.cf1.rackcdn.com/mathjax/2.0-latest/MathJax.js?config=TeX-AMS-MML_HTMLorMML">
  </script> -->
  <script>window.MathJax || document.write('<script type="text/x-mathjax-config">MathJax.Hub.Config({"HTML-CSS":{imageFont:null}});<\/script><script src="../../librariesNew/widgets/mathjax/MathJax.js?config=TeX-AMS-MML_HTMLorMML"><\/script>')
</script>
<!-- LOAD HIGHLIGHTER JS FILES -->
  <script src="../../librariesNew/highlighters/highlight.js/highlight.pack.js"></script>
  <script>hljs.initHighlightingOnLoad();</script>
  <!-- DONE LOADING HIGHLIGHTER JS FILES -->
   
  </html>
=======
>>>>>>> b0b8bf51
<|MERGE_RESOLUTION|>--- conflicted
+++ resolved
@@ -1,4 +1,3 @@
-<<<<<<< HEAD
 <!DOCTYPE html>
 <html>
 <head>
@@ -751,6 +750,4 @@
   <script>hljs.initHighlightingOnLoad();</script>
   <!-- DONE LOADING HIGHLIGHTER JS FILES -->
    
-  </html>
-=======
->>>>>>> b0b8bf51
+  </html>